--- conflicted
+++ resolved
@@ -16,7 +16,7 @@
     Querier,
     StdError,
     StdResult,
-    Storage, //ReadonlyStorage,
+    Storage,
 };
 
 use crate::access_control::{
@@ -50,12 +50,9 @@
             "inconsistent swap fee and swap limits",
         ));
     }
-<<<<<<< HEAD
 
     ac_set_owner(&mut deps.storage, &env.message.sender)?;
     ac_add_role(&mut deps.storage, &env.message.sender, &AccessRole::Admin)?;
-=======
->>>>>>> 1eedf60f
 
     let state = State {
         supply: msg.deposit, // Uint128::zero(), // TMP(LR)
@@ -70,11 +67,7 @@
         paused_since_block,
         earliest_delete,
         denom: env.message.sent_funds[0].denom.clone(), // TMP(LR)
-<<<<<<< HEAD
         contract_addr_human, // optimization FIXME(LR) not needed any more (version 0.10.0)
-=======
-        contract_addr_human,                            // optimization FIXME(LR) not needed any more (version 0.10.0)
->>>>>>> 1eedf60f
     };
 
     config(&mut deps.storage).save(&state)?;
@@ -293,11 +286,7 @@
     _state: &State,
     _since_block: u64,
 ) -> StdResult<HandleResponse> {
-<<<<<<< HEAD
     only_relayer(env, &deps.storage)?;
-=======
-    only_relayer(env, state)?;
->>>>>>> 1eedf60f
     Ok(HandleResponse::default())
 }
 
@@ -306,11 +295,7 @@
     env: &Env,
     state: &State,
 ) -> StdResult<HandleResponse> {
-<<<<<<< HEAD
     only_relayer(env, &deps.storage)?;
-=======
-    only_relayer(env, state)?;
->>>>>>> 1eedf60f
     let new_eon = state.relay_eon + 1;
     config(&mut deps.storage).update(|mut state| {
         state.relay_eon = new_eon; // FIXME(LR) starts from 1
@@ -601,10 +586,6 @@
         mock_init(&mut deps);
 
         let env = mock_env(DEFAULT_CREATOR, &coins(1000, DEFAULT_DENUM));
-<<<<<<< HEAD
-=======
-        
->>>>>>> 1eedf60f
         let creator = HumanAddr::from(DEFAULT_CREATOR);
         //let contract_ha = deps.api.human_address(&env.contract.address).expect("");
         let expected_state = State {
@@ -619,11 +600,6 @@
             swap_fee: cu128!(DEFAULT_SWAP_FEE),
             paused_since_block: u64::MAX,
             earliest_delete: env.block.height,
-<<<<<<< HEAD
-=======
-            admin: creator.clone(),
-            relayer: creator.clone(),
->>>>>>> 1eedf60f
             denom: DEFAULT_DENUM.to_string(),
             contract_addr_human: env.contract.address.clone(),
         };
